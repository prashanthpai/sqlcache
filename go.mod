--- conflicted
+++ resolved
@@ -1,25 +1,15 @@
 module github.com/prashanthpai/sqlcache
 
-<<<<<<< HEAD
-go 1.20
-=======
-go 1.19
->>>>>>> 8450dfa5
+go 1.21
 
 require (
 	github.com/DATA-DOG/go-sqlmock v1.5.0
 	github.com/dgraph-io/ristretto v0.1.1
 	github.com/go-redis/redis/v8 v8.11.5
 	github.com/jackc/pgx/v4 v4.18.1
-<<<<<<< HEAD
-	github.com/mitchellh/hashstructure v1.1.0
-	github.com/ngrok/sqlmw v0.0.0-20220520173518-97c9c04efc79
-	github.com/stretchr/testify v1.8.1
-=======
 	github.com/mitchellh/hashstructure/v2 v2.0.2
 	github.com/ngrok/sqlmw v0.0.0-20220520173518-97c9c04efc79
 	github.com/stretchr/testify v1.8.2
->>>>>>> 8450dfa5
 	github.com/vmihailenco/msgpack/v4 v4.3.12
 )
 
@@ -28,13 +18,8 @@
 	github.com/davecgh/go-spew v1.1.1 // indirect
 	github.com/dgryski/go-rendezvous v0.0.0-20200823014737-9f7001d12a5f // indirect
 	github.com/dustin/go-humanize v1.0.0 // indirect
-<<<<<<< HEAD
 	github.com/golang/glog v1.0.0 // indirect
 	github.com/golang/protobuf v1.5.2 // indirect
-=======
-	github.com/golang/glog v0.0.0-20160126235308-23def4e6c14b // indirect
-	github.com/golang/protobuf v1.3.4 // indirect
->>>>>>> 8450dfa5
 	github.com/jackc/chunkreader/v2 v2.0.1 // indirect
 	github.com/jackc/pgconn v1.14.0 // indirect
 	github.com/jackc/pgio v1.0.0 // indirect
@@ -45,7 +30,6 @@
 	github.com/pkg/errors v0.9.1 // indirect
 	github.com/pmezard/go-difflib v1.0.0 // indirect
 	github.com/stretchr/objx v0.5.0 // indirect
-<<<<<<< HEAD
 	github.com/vmihailenco/tagparser v0.1.2 // indirect
 	golang.org/x/crypto v0.6.0 // indirect
 	golang.org/x/net v0.8.0 // indirect
@@ -53,14 +37,5 @@
 	golang.org/x/text v0.8.0 // indirect
 	google.golang.org/appengine v1.6.7 // indirect
 	google.golang.org/protobuf v1.28.0 // indirect
-=======
-	github.com/vmihailenco/tagparser v0.1.1 // indirect
-	golang.org/x/crypto v0.6.0 // indirect
-	golang.org/x/net v0.9.0 // indirect
-	golang.org/x/sys v0.7.0 // indirect
-	golang.org/x/text v0.9.0 // indirect
-	google.golang.org/appengine v1.6.5 // indirect
-	gopkg.in/check.v1 v1.0.0-20190902080502-41f04d3bba15 // indirect
->>>>>>> 8450dfa5
 	gopkg.in/yaml.v3 v3.0.1 // indirect
 )
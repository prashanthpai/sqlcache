package sqlcache

import (
	"context"
	"time"

	"github.com/prashanthpai/sqlcache/cache"

<<<<<<< HEAD
	redis "github.com/go-redis/redis/v8"
	msgpack "github.com/vmihailenco/msgpack/v4"
=======
	"github.com/go-redis/redis/v8"
	"github.com/vmihailenco/msgpack/v4"
>>>>>>> 8450dfa5
)

// Redis implements cache.Cacher interface to use redis as backend with
// go-redis as the redis client library.
type Redis struct {
	c         redis.UniversalClient
	keyPrefix string
}

// Get gets a cache item from redis. Returns pointer to the item, a boolean
// which represents whether key exists or not and an error.
func (r *Redis) Get(ctx context.Context, key string) (*cache.Item, bool, error) {
	b, err := r.c.Get(ctx, r.keyPrefix+key).Bytes()
	switch err {
	case nil:
		var item cache.Item
		if err := msgpack.Unmarshal(b, &item); err != nil {
			return nil, true, err
		}
		return &item, true, nil
	case redis.Nil:
		return nil, false, nil
	default:
		return nil, false, err
	}
}

// Set sets the given item into redis with provided TTL duration.
func (r *Redis) Set(ctx context.Context, key string, item *cache.Item, ttl time.Duration) error {
	b, err := msgpack.Marshal(item)
	if err != nil {
		return err
	}

	_, err = r.c.Set(ctx, r.keyPrefix+key, b, ttl).Result()
	return err
}

// NewRedis creates a new instance of redis backend using go-redis client.
// All keys created in redis by sqlcache will have start with prefix.
func NewRedis(c redis.UniversalClient, keyPrefix string) *Redis {
	return &Redis{
		c:         c,
		keyPrefix: keyPrefix,
	}
}<|MERGE_RESOLUTION|>--- conflicted
+++ resolved
@@ -6,13 +6,8 @@
 
 	"github.com/prashanthpai/sqlcache/cache"
 
-<<<<<<< HEAD
-	redis "github.com/go-redis/redis/v8"
-	msgpack "github.com/vmihailenco/msgpack/v4"
-=======
 	"github.com/go-redis/redis/v8"
 	"github.com/vmihailenco/msgpack/v4"
->>>>>>> 8450dfa5
 )
 
 // Redis implements cache.Cacher interface to use redis as backend with

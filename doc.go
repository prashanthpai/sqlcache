/*
Package sqlcache provides an experimental caching middleware for database/sql
users. This liberates your Go program from maintaining imperative code that
implements the cache-aside pattern. Your program will perceive the database
client/driver as a read-through cache.

Usage:

	import (
		"database/sql"

<<<<<<< HEAD
		redis "github.com/go-redis/redis/v8"
=======
		"github.com/go-redis/redis/v8"
>>>>>>> 8450dfa5
		"github.com/prashanthpai/sqlcache"
		"github.com/jackc/pgx/v4/stdlib"
	)

	func main() {
		...
		rc := redis.NewUniversalClient(&redis.UniversalOptions{
			Addrs: []string{"127.0.0.1:6379"},
		})

		// create a sqlcache.Interceptor instance with the desired backend
		interceptor, err := sqlcache.NewInterceptor(&sqlcache.Config{
			Cache: sqlcache.NewRedis(rc, "sqc"),
		})
		...

		// wrap pgx driver with the interceptor and register it
		sql.Register("pgx-with-cache", interceptor.Driver(stdlib.GetDefaultDriver()))

		// open the database using the wrapped driver
		db, err := sql.Open("pgx-with-cache", dsn)
		...
	}

Caching is controlled using cache attributes which are SQL comments starting
with `@cache-` prefix. Only queries with cache attributes are cached.

Example query:

	rows, err := db.QueryContext(context.TODO(), `
		-- @cache-ttl 30
		-- @cache-max-rows 10
		SELECT name, pages FROM books WHERE pages > $1`, 100)
*/
package sqlcache<|MERGE_RESOLUTION|>--- conflicted
+++ resolved
@@ -9,11 +9,7 @@
 	import (
 		"database/sql"
 
-<<<<<<< HEAD
-		redis "github.com/go-redis/redis/v8"
-=======
 		"github.com/go-redis/redis/v8"
->>>>>>> 8450dfa5
 		"github.com/prashanthpai/sqlcache"
 		"github.com/jackc/pgx/v4/stdlib"
 	)
